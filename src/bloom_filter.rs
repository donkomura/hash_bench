use bitvec::prelude::BitVec;
use murmurhash3::murmurhash3_x86_32 as mmh3;

pub struct BloomFilter {
    n: u32,
    m: u32,
    k: u32,
    f: f32,
    bit_array: bitvec::prelude::BitVec,
}

impl BloomFilter {
    pub fn new(n: u32, f: f32) -> Self {
        let m = Self::calc_m(n, f);
        let k = Self::calc_k(m, n);
        let mut vec = BitVec::new();
        vec.resize(m.try_into().unwrap(), false);
        BloomFilter {
<<<<<<< HEAD
            n: n,
            m: m,
            k: k,
            f: f,
=======
            n,
            m,
            k,
            f,
>>>>>>> 6fe24219
            bit_array: vec,
        }
    }

    fn calc_m(n: u32, f: f32) -> u32 {
        let x = 2.0f32;
        (-f.ln() * (n as f32) / x.ln().powi(2)) as u32
    }
    fn calc_k(m: u32, n: u32) -> u32 {
        let x = 2.0f32;
        ((m as f32) * x.ln() / (n as f32)) as u32
    }
    pub fn insert(&mut self, item: &[u8]) {
        for i in 0..self.k {
            let index = mmh3(item, i) % self.m;
            self.bit_array.set(index as usize, true);
        }
    }
    pub fn lookup(&mut self, item: &[u8]) -> bool {
        for i in 0..self.k {
            let index = mmh3(item, i) % self.m;
            if !self.bit_array[index as usize] {
                return false;
            }
        }
        true
    }
    pub fn print(self) {
        println!(
            "parameters: n = {}, m = {}, k = {}, f = {}",
            self.n, self.m, self.k, self.f
        );
        print!("bit_array = [ ");
        for v in self.bit_array.as_bitslice() {
            print!("{} ", v);
        }
        println!("]");
    }
}

#[cfg(test)]
mod test {
    use super::*;

    #[test]
    fn calc_parameters() {
        let b = BloomFilter::new(10, 0.01);
        assert_eq!(b.n, 10);
        assert_eq!(b.f, 0.01);
        assert_eq!(b.m, 95);
        assert_eq!(b.k, 6);
    }
    #[test]
    fn insert_lookup_must_found() {
        let mut b = BloomFilter::new(10, 0.01);
        b.insert(b"1");
        assert!(b.lookup(b"1"));
        assert!(!b.lookup(b"2"));
        b.insert(b"123");
        assert!(b.lookup(b"123"));
    }
}<|MERGE_RESOLUTION|>--- conflicted
+++ resolved
@@ -16,17 +16,10 @@
         let mut vec = BitVec::new();
         vec.resize(m.try_into().unwrap(), false);
         BloomFilter {
-<<<<<<< HEAD
-            n: n,
-            m: m,
-            k: k,
-            f: f,
-=======
             n,
             m,
             k,
             f,
->>>>>>> 6fe24219
             bit_array: vec,
         }
     }
